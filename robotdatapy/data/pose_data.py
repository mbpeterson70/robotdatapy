###########################################################
#
# pose_data.py
#
# Interface for robot pose data. Currently supports data 
# from ROS bags, CSV files, and KITTI datasets.
#
# Authors: Mason Peterson, Lucas Jia
#
# December 21, 2024
#
###########################################################


import numpy as np
from scipy.spatial.transform import Rotation as Rot
from scipy.spatial.transform import Slerp
import pandas as pd
import os
from rosbags.highlevel import AnyReader
from pathlib import Path
import matplotlib.pyplot as plt
import pykitti
import cv2
import evo
import csv
import yaml
from typing import List
import gtsam

from robotdatapy.data.robot_data import RobotData
from robotdatapy.transform import transform_to_gtsam

KIMERA_MULTI_GT_CSV_OPTIONS = {
    'cols': {
        'time': ["#timestamp_kf"],
        'position': ['x', 'y', 'z'],
        'orientation': ["qx", "qy", "qz", "qw"],
    },
    'col_nums': {
        'time': [0],
        'position': [1, 2, 3],
        'orientation': [5, 6, 7, 4]
    },
    'timescale': 1e-9
}

class PoseData(RobotData):
    """
    Class for easy access to object poses over time
    """
    
    def __init__(self, times, positions, orientations, interp=True, causal=False, time_tol=.1, t0=None, T_premultiply=None, T_postmultiply=None): 
        """
        Class for easy access to object poses over time

        Args:
            times (np.array, shape(n,)): times of the poses
            positions (np.array, shape(n,3)): xyz positions of the poses
            orientations (np.array, shape(n,4)): quaternions of the poses
            interp (bool): interpolate between closest times, else choose the closest time.
            time_tol (float, optional): Tolerance used when finding a pose at a specific time. If 
                no pose is available within tolerance, None is returned. Defaults to .1.
            t0 (float, optional): Local time at the first msg. If not set, uses global time from 
                the data_file. Defaults to None.
            T_premultiply (np.array, shape(4,4)): Rigid transform to premultiply to the pose.
            T_postmultiply (np.array, shape(4,4)): Rigid transform to postmultiply to the pose.
        """
        super().__init__(time_tol=time_tol, interp=interp, causal=causal)
        self.set_times(np.array(times))
        self.positions = np.array(positions)
        self.orientations = np.array(orientations)
        self.untransformed_poses = np.tile(np.eye(4), (len(self.times), 1, 1))
        self.untransformed_poses[:, :3, :3] = Rot.from_quat(self.orientations).as_matrix()
        self.untransformed_poses[:, :3, 3] = self.positions
        if t0 is not None:
            self.set_t0(t0)
        self.T_premultiply = T_premultiply
        self.T_postmultiply = T_postmultiply

    @classmethod
    def from_dict(cls, pose_data_dict):
        """
        Create a PoseData object as specified by a dictionary of kwargs.

        Args:
            pose_data_dict (dict): Dictionary with key 'type' and other kwargs
                depending on the type. Type can be 'bag', 'csv', 'kitti', or 'bag_tf.

        Raises:
            ValueError: ValueError if invalid type

        Returns:
            PoseData: PoseData object.
        """
        if pose_data_dict['type'] == 'bag':
            return cls.from_bag(**{k: v for k, v in pose_data_dict.items() if k != 'type'})
        elif pose_data_dict['type'] == 'bag_tf':
            return cls.from_bag_tf(**{k: v for k, v in pose_data_dict.items() if k != 'type'})
        elif pose_data_dict['type'] == 'csv':
            return cls.from_csv(**{k: v for k, v in pose_data_dict.items() if k != 'type'})
        elif pose_data_dict['type'] == 'kitti':
            return cls.from_kitti(**{k: v for k, v in pose_data_dict.items() if k != 'type'})
        else:
            raise ValueError("Invalid pose data type")
        
    @classmethod
    def from_yaml(cls, yaml_path):
        """
        Create a PoseData object as specified by a dictionary of kwargs contained in
        a yaml file (see from_dict).

        Args:
            pose_data_dict (dict): Dictionary with key 'type' and other kwargs
                depending on the type. Type can be 'bag', 'csv', 'kitti', or 'bag_tf.

        Raises:
            ValueError: ValueError if invalid type

        Returns:
            PoseData: PoseData object.
        """
        with open(os.path.expanduser(yaml_path), 'r') as f:
            args = yaml.safe_load(f)
        return cls.from_dict(args)
    
    @classmethod
    def from_csv(cls, path, csv_options, interp=True, causal=False, time_tol=.1, t0=None, T_premultiply=None, T_postmultiply=None):
        """
        Extracts pose data from csv file with 9 columns for time (sec/nanosec), position, and orientation

        Args:
            path (str): CSV file path
            csv_options (dict): Can include dict of structure: dict['col'], dict['col_nums'] which 
                map to dicts containing keys of 'time', 'position', and 'orientation' and the 
                corresponding column names and numbers. csv_options['timescale'] can be given if 
                the time column is not in seconds.
            interp (bool): interpolate between closest times, else choose the closest time.
            time_tol (float, optional): Tolerance used when finding a pose at a specific time. If 
                no pose is available within tolerance, None is returned. Defaults to .1.
            t0 (float, optional): Local time at the first msg. If not set, uses global time from 
                the data_file. Defaults to None.
            T_premultiply (np.array, shape(4,4)): Rigid transform to premultiply to the pose.
            T_postmultiply (np.array, shape(4,4)): Rigid transform to postmultiply to the pose.
        """
        path = os.path.expanduser(os.path.expandvars(path))
        if csv_options is None:
            pose_df = pd.read_csv(path, usecols=['header.stamp.secs', 'header.stamp.nsecs', 'pose.position.x', 'pose.position.y', 'pose.position.z',
                'pose.orientation.x', 'pose.orientation.y', 'pose.orientation.z', 'pose.orientation.w'])
            positions = pd.DataFrame.to_numpy(pose_df.iloc[:, 2:5])
            orientations = pd.DataFrame.to_numpy(pose_df.iloc[:, 5:9])
            times = (pd.DataFrame.to_numpy(pose_df.iloc[:,0:1]) + pd.DataFrame.to_numpy(pose_df.iloc[:,1:2])*1e-9).reshape(-1)
        else:
            cols = csv_options['cols']
            pose_df = pd.read_csv(path, usecols=cols['time'] + cols['position'] + cols['orientation'])
            
            if 'col_nums' in csv_options:
                t_cn = csv_options['col_nums']['time']
                pos_cn = csv_options['col_nums']['position']
                ori_cn = csv_options['col_nums']['orientation']
            else:
                t_cn, pos_cn, ori_cn = [0], [1,2,3], [4,5,6,7]
            positions = pd.DataFrame.to_numpy(pose_df.iloc[:, pos_cn])
            orientations = pd.DataFrame.to_numpy(pose_df.iloc[:, ori_cn])
            times = pd.DataFrame.to_numpy(pose_df.iloc[:,t_cn]).astype(np.float64).reshape(-1)

        if 'timescale' in csv_options:
            times *= csv_options['timescale']

        return cls(times, positions, orientations, interp=interp, causal=causal, time_tol=time_tol,
                   t0=t0, T_premultiply=T_premultiply, T_postmultiply=T_postmultiply)
    
    @classmethod
    def from_kmd_gt_csv(cls, path, **kwargs):
        """
        Extracts pose data from a Kimera-Multi Data ground truth csv file. 
        The csv file should have columns 
        '#timestamp_kf', 'x', 'y', 'z', 'qw', 'qx', 'qy', 'qz'.

        Args:
            path (str): CSV file path
            kwargs: Additional arguments to pass to from_csv
        """
        csv_options = KIMERA_MULTI_GT_CSV_OPTIONS
        return cls.from_csv(path, csv_options, **kwargs)
    
    @classmethod
    def from_bag(
        cls, 
        path: str, 
        topic: str, 
        interp: bool = True, 
        causal: bool = False, 
        time_tol: float = .1, 
        t0: float = None, 
        T_premultiply: np.array = None, 
        T_postmultiply: np.array = None
    ):
        """
        Create a PoseData object from a ROS bag file. Supports msg types PoseStamped and Odometry.

        Args:
            path (str): ROS bag file path
            topic (str): ROS pose topic
            interp (bool): interpolate between closest times, else choose the closest time.
            causal (bool): if True, only use data that is available at the time requested.
            time_tol (float, optional): Tolerance used when finding a pose at a specific time. If 
                no pose is available within tolerance, None is returned. Defaults to .1.
            t0 (float, optional): Local time at the first msg. If not set, uses global time from 
                the data_file. Defaults to None.
            T_premultiply (np.array, shape(4,4)): Rigid transform to premultiply to the pose.
            T_postmultiply (np.array, shape(4,4)): Rigid transform to postmultiply to the pose.

        Returns:
            PoseData: PoseData object
        """
        path = os.path.expanduser(os.path.expandvars(path))
        times = []
        positions = []
        orientations = []
        with AnyReader([Path(path)]) as reader:
            connections = [x for x in reader.connections if x.topic == topic]
            if len(connections) == 0:
                assert False, f"topic {topic} not found in bag file {path}"

            last_path_msg = None
            t0 = None
            for (connection, timestamp, rawdata) in reader.messages(connections=connections):
                msg = reader.deserialize(rawdata, connection.msgtype)
                if t0 is None:
                    t0 = msg.header.stamp.sec + msg.header.stamp.nanosec*1e-9
                if type(msg).__name__ == 'geometry_msgs__msg__PoseStamped':
                    pose = msg.pose
                elif type(msg).__name__ == 'nav_msgs__msg__Odometry':
                    pose = msg.pose.pose
                elif type(msg).__name__ == 'nav_msgs__msg__Path':
                    last_path_msg = msg
                    # if msg.header.stamp.sec + msg.header.stamp.nanosec*1e-9 - t0 > 800:
                    #     break
                    continue
                else:
                    assert False, "invalid msg type (not PoseStamped or Odometry)"
                times.append(msg.header.stamp.sec + msg.header.stamp.nanosec*1e-9)
                positions.append([pose.position.x, pose.position.y, pose.position.z])
                orientations.append([pose.orientation.x, pose.orientation.y, 
                                     pose.orientation.z, pose.orientation.w])
            
            if last_path_msg is not None:
                for pose_stamped in last_path_msg.poses:
                    times.append(pose_stamped.header.stamp.sec + pose_stamped.header.stamp.nanosec*1e-9)
                    positions.append([pose_stamped.pose.position.x, 
                                      pose_stamped.pose.position.y, pose_stamped.pose.position.z])
                    orientations.append([pose_stamped.pose.orientation.x, pose_stamped.pose.orientation.y, 
                                         pose_stamped.pose.orientation.z, pose_stamped.pose.orientation.w])

        return cls(times, positions, orientations, interp=interp, causal=causal, time_tol=time_tol, 
                   t0=t0, T_premultiply=T_premultiply, T_postmultiply=T_postmultiply)
        
    @classmethod
    def from_bag_tf(cls, path: str, parent_frame: str, child_frame: str, **kwargs):
        """
        Create a PoseData object from a ROS bag file using tf (/tf, /tf_static topic) messages.

        Args:
            path (str): ROS bag file path
            parent_frame (str): parent frame
            child_frame (str): child frame
            kwargs: Additional arguments to pass to from_bag
            
        Returns:
            PoseData: PoseData object
        """
        tf_tree = cls._tf_tree_from_bag(path)
        frame_chain = [child_frame]
        tf_types = []
        T_parent_child = []
        
        
        while frame_chain[-1] != parent_frame:
            if frame_chain[-1] not in tf_tree:
                assert False, f"parent_frame {parent_frame} not found in bag file {path}"
            new_parent = frame_chain[-1]
            frame_chain.append(tf_tree[new_parent][1])
            tf_types.append(tf_tree[new_parent][0])
            
        frame_chain = frame_chain[::-1]
        tf_types = tf_types[::-1]
            
        for joint_i in range(len(tf_types)):
            if tf_types[joint_i] == 'tf_static':
                T_parent_child.append(cls.static_tf_from_bag(path, 
                    frame_chain[joint_i], frame_chain[joint_i+1]))
            elif tf_types[joint_i] == 'tf':
                T_parent_child.append(cls._from_bag_single_tf_joint(path, 
                    frame_chain[joint_i], frame_chain[joint_i+1], **kwargs))
            else:
                assert False, "invalid tf type"
        
        times = []
        for joint_i in range(len(tf_types)-1, -1, -1):
            if tf_types[joint_i] == 'tf':
                times = T_parent_child[joint_i].times
                break
        assert len(times) > 0, "no times found"
        
        poses = []
        for t in times:
            T = np.eye(4)
            for joint_i in range(len(tf_types)):
                if tf_types[joint_i] == 'tf_static':
                    T = T @ T_parent_child[joint_i]
                elif tf_types[joint_i] == 'tf':
                    T = T @ T_parent_child[joint_i].pose(t)
                else:
                    assert False, "invalid tf type"
            poses.append(T)
            
        return cls.from_times_and_poses(times, poses, **kwargs)
        
    @classmethod
    def from_times_and_poses(cls, times, poses, **kwargs):
        """
        Create a PoseData object from times and poses.

        Args:
            times (np.array, shape(n,)): times of the poses
            poses (np.array, shape(n,4,4)): poses as rigid body transforms
            
        Returns:
            PoseData: PoseData object
        """
        positions = np.array([pose[:3,3] for pose in poses])
        orientations = np.array([Rot.as_quat(Rot.from_matrix(pose[:3,:3])) for pose in poses])
        return cls(times, positions, orientations, **kwargs)

    @classmethod
    def from_kitti(cls, path, kitti_sequence='00', interp=False, causal=False, time_tol=.1, t0=None, T_premultiply=None, T_postmultiply=None):
        """
        Create a PoseData object from a ROS bag file. Supports msg types PoseStamped and Odometry.

        Args:
            path (str): Path to directory that contains KITTI data.
            kitti_sequence (str): The KITTI sequence to use.
            interp (bool): interpolate between closest times, else choose the closest time.
            time_tol (float, optional): Tolerance used when finding a pose at a specific time. If 
                no pose is available within tolerance, None is returned. Defaults to .1.
            t0 (float, optional): Local time at the first msg. If not set, uses global time from 
                the data_file. Defaults to None.
            T_premultiply (np.array, shape(4,4)): Rigid transform to premultiply to the pose.
            T_postmultiply (np.array, shape(4,4)): Rigid transform to postmultiply to the pose.

        Returns:
            PoseData: PoseData object
        """
        data_file = os.path.expanduser(os.path.expandvars(path))
        dataset = pykitti.odometry(data_file, kitti_sequence)
        poses = np.asarray(dataset.poses)
        positions = poses[:, 0:3, -1]
        orientations = np.asarray([Rot.as_quat(Rot.from_matrix(poses[i, :3, :3])) for i in range(poses.shape[0])])
        times = np.asarray([d.total_seconds() for d in dataset.timestamps])
        P2 = dataset.calib.P_rect_20.reshape((3, 4)) # Left RGB camera
        k, r, t, _, _, _, _ = cv2.decomposeProjectionMatrix(P2)
        T_recorded_body = np.vstack([np.hstack([r, t[:3]]), np.asarray([0, 0, 0, 1])])
        T_postmultiply = T_recorded_body

        return cls(times, positions, orientations, interp=interp, causal=causal, time_tol=time_tol, 
                   t0=t0, T_premultiply=T_premultiply, T_postmultiply=T_postmultiply)
            
    @classmethod
    def from_TUM_txt(cls, path, **kwargs):
        """
        Creates a PoseData object from a text-file contain pose information using the same format
            as the TUM dataset (timestamp, position xyz, quaterion xyzw).

        Args:
            path (str): Path to text file

        Returns:
            PoseData: PoseData object
        """
        data = np.genfromtxt(path)
        times = data[:,0]
        positions = data[:,1:4]
        orientations = data[:,4:]
        return cls(times, positions, orientations, **kwargs)
    
    @classmethod
    def from_gps_and_local_pose_estimates(cls, gps_data, local_pose_estimate, 
            estimate_rot_sig_deg=0.5, estimate_tran_sig_m=0.1, max_gps_sigma=np.inf):
        """
        Fuses GPS data with local pose estimates to create a global PoseData object.

        Args:
            gps_data (GPSData): GPS data
            local_pose_estimate (PoseData): Local pose estimates

        Returns:
            PoseData: Global PoseData object
        """
        estimate_rot_sig_rad = np.deg2rad(estimate_rot_sig_deg)
        estimate_noise = gtsam.noiseModel.Diagonal.Sigmas(
            np.array([estimate_rot_sig_rad, estimate_rot_sig_rad, estimate_rot_sig_rad, 
                      estimate_tran_sig_m, estimate_tran_sig_m, estimate_tran_sig_m]))
        graph = gtsam.NonlinearFactorGraph()

        T_d_iminus1 = local_pose_estimate.pose(local_pose_estimate.t0)

        for i, t_i in enumerate(local_pose_estimate.times):
            if i == 0:
                continue
            T_d_i = local_pose_estimate.pose(local_pose_estimate.times[i])
            T_iminus1_i = np.linalg.inv(T_d_iminus1) @ T_d_i
            T_iminus1_i_gtsam = transform_to_gtsam(T_iminus1_i)
            graph.add(gtsam.BetweenFactorPose3(i-1, i, T_iminus1_i_gtsam, estimate_noise))
            T_d_iminus1 = T_d_i

        # Pin the nearest pose estimate to each GPS reading
        # Probably should create a new variable for each GPS reading instead with two 
        # factors to the nearby local pose estimates w/ interpolation
        for j, t_j in enumerate(gps_data.times):
            easting, northing, _, _ = gps_data.utm(t_j)
            altitude = gps_data.altitude(t_j)
            idx_gtsam = local_pose_estimate.idx(t_j, force_single=True)
            covariance = gps_data.covariance(t_j)

            max_sigma = np.sqrt(np.max(np.diag(covariance)))
            if max_sigma > max_gps_sigma:
                continue
            gps_noise = gtsam.noiseModel.Gaussian.Covariance(covariance)
            graph.add(gtsam.PoseTranslationPrior3D(idx_gtsam, np.array([easting, northing, altitude]), gps_noise))


        initial_estimate = gtsam.Values()
        for i, t_i in enumerate(local_pose_estimate.times):
            easting, northing, _, _ = gps_data.utm(t_i)
            altitude = gps_data.altitude(t_i)
            point_gtsam = gtsam.Point3(easting, northing, altitude)
            random_rot = np.random.randn(4)
            random_rot /= np.linalg.norm(random_rot)
            pose_initial_estimate = gtsam.Pose3(gtsam.Rot3.Quaternion(*random_rot), point_gtsam)
            initial_estimate.insert(i, pose_initial_estimate)

        params = gtsam.LevenbergMarquardtParams()
        optimizer = gtsam.LevenbergMarquardtOptimizer(graph, initial_estimate, params)

        result = optimizer.optimize()
        result_pd = cls.from_times_and_poses(
            local_pose_estimate.times, 
            [result.atPose3(i).matrix() for i in range(len(local_pose_estimate.times))], 
            time_tol=local_pose_estimate.time_tol,
            interp=local_pose_estimate.interp,
            causal=local_pose_estimate.causal,
        )
        return result_pd

    def position(self, t):
        """
        Position at time t.

        Args:
            t (float): time

        Returns:
            np.array, shape(3,): position in xyz
        """
        if self.T_premultiply is not None or self.T_postmultiply is not None:
            return self.T_WB(t)[:3,3]
        else:
            return self._untransformed_position(t)
        
    def orientation(self, t):
        """
        Orientation at time t.

        Args:
            t (float): time

        Returns:
            np.array, shape(4,): orientation as a quaternion (x, y, z, w)
        """
        if self.T_premultiply is not None or self.T_postmultiply is not None:
            return Rot.from_matrix(self.T_WB(t)[:3,:3]).as_quat()
        else:
            return self._untransformed_orientation(t)
                
    def _untransformed_position(self, t):
        """
        Position at time t.

        Args:
            t (float): time

        Returns:
            np.array, shape(3,): position in xyz
        """
        idx = self.idx(t)
        if self.interp:
            if idx[0] == idx[1] or self.times[idx[0]] == self.times[idx[1]]:
                position = self.positions[idx[0]]
            else:
                position = self.positions[idx[0]] + \
                    (self.positions[idx[1]] - self.positions[idx[0]]) * \
                    (t - self.times[idx[0]]) / (self.times[idx[1]] - self.times[idx[0]])
        else:
            position = self.positions[idx]
        return position
    
    def _untransformed_orientation(self, t):
        """
        Orientation at time t.

        Args:
            t (float): time

        Returns:
            np.array, shape(4,): orientation as a quaternion
        """
        idx = self.idx(t)        
        if self.interp:
            if idx[0] == idx[1] or self.times[idx[0]] == self.times[idx[1]]:
                return self.orientations[idx[0]]
            orientations = Rot.from_quat(self.orientations[idx])
            slerp = Slerp(self.times[idx], orientations)
            return slerp(t).as_quat()
        else:
            return self.orientations[idx]
    
    def T_WB(self, t, multiply=True):
        """
        Transform from world to body frame (or pose of body within world frame) at time t.

        Args:
            t (float): time

        Returns:
            np.array, shape(4,4): Rigid body transform
        """
        position = self._untransformed_position(t)
        orientation = self._untransformed_orientation(t)
        if position is None or orientation is None:
            return None
        T_WB = np.eye(4)
        T_WB[:3,:3] = Rot.from_quat(orientation).as_matrix()
        T_WB[:3,3] = position
        if multiply:
            if self.T_premultiply is not None:
                T_WB = self.T_premultiply @ T_WB
            if self.T_postmultiply is not None:
                T_WB = T_WB @ self.T_postmultiply
        return T_WB
    
    def pose(self, t, multiply=True):
        """
        Pose at time t.

        Args:
            t (float): time

        Returns:
            np.array, shape(4,4): Rigid body transform
        """
        return self.T_WB(t, multiply=multiply)
    
    def all_poses(self, multiply: bool = True) -> np.ndarray:
        poses = self.untransformed_poses
        if not multiply:
            return poses
        if self.T_premultiply is not None:
            poses = np.einsum('ij,njk->nik', self.T_premultiply, poses, optimize=True)
        if self.T_postmultiply is not None:
            poses = np.einsum('nij,jk->nik', poses, self.T_postmultiply, optimize=True)
        return poses

    def inv(self):
        """
        Returns a PoseData object with inverted poses
        """
        interp_original_val = self.interp
        self.interp = False

        poses_inv = []
        for ti in self.times:
            poses_inv.append(np.linalg.inv(self.pose(ti)))

        self.interp = interp_original_val

        return PoseData.from_times_and_poses(
            times=self.times,
            poses=poses_inv,
            interp=self.interp,
            causal=self.causal,
            time_tol=self.time_tol,
        )
    
    def clip(self, t0, tf):
        """
        Clips the data to be between t0 and tf

        Args:
            t0 (float): start time
            tf (float): end time
        """
        idx0 = self.idx(t0) if not self.interp else self.idx(t0)[1]
        idxf = self.idx(tf) if not self.interp else self.idx(tf)[0]
        self.set_times(self.times[idx0:idxf])
        self.positions = self.positions[idx0:idxf]
        self.orientations = self.orientations[idx0:idxf]

    def path_length(self) -> float:
        """
        Returns the length of the path

        Returns:
            float: path length
        """
        return np.sum(np.linalg.norm(np.diff(self.positions, axis=0), axis=1))

    def plot2d(self, ax=None, dt=.1, t=None, t0=None, tf=None, axes='xy', pose=False, trajectory=True, axis_len=1.0, **kwargs):
        """
        Plots the position data in 2D

        Args:
            ax (matplotlib.axes._subplots.AxesSubplot): axis to plot on. Defaults to None.
            t0 (float, optional): start time. Defaults to self.t0.
            tf (float, optional): end time. Defaults to self.tf.
            axes (str, optional): axes to plot. Defaults to 'xy'.
        """
        assert trajectory or pose, "Must request plotting trajectory and/or pose"
        
        if ax is None:
            ax = plt.gca()

        assert len(axes) == 2, "axes must be a string of length 2"
        ax_idx = []
        for i in range(2):
            if 'x' == axes[i]:
                ax_idx.append(0)
            elif 'y' == axes[i]:
                ax_idx.append(1)
            elif 'z' == axes[i]:
                ax_idx.append(2)
            else:
                assert False, "axes must be a string of x, y, or z"

        t = self._get_time_array(t=t, dt=dt, t0=t0, tf=tf)

        if trajectory:
            positions = np.array([self.position(ti) for ti in t])
            ax.plot(positions[:,ax_idx[0]], positions[:,ax_idx[1]], **kwargs)
        if pose:
            for ti in t:
                for rob_ax, color in zip([0, 1, 2], ['red', 'green', 'blue']):
                    T_WB = self.T_WB(ti)
                    ax.plot([T_WB[ax_idx[0],3], T_WB[ax_idx[0],3] + axis_len*T_WB[ax_idx[0],rob_ax]], 
                            [T_WB[ax_idx[1],3], T_WB[ax_idx[1],3] + axis_len*T_WB[ax_idx[1],rob_ax]], color=color)
            
        ax.set_xlabel(axes[0])
        ax.set_ylabel(axes[1])
        ax.set_aspect('equal')
        ax.grid(True)
        return ax
    
    def plot3d(self, ax=None, dt: float = .1, t: List[float] = None, t0: float = None, 
            tf: float = None, pose: bool = False, trajectory: bool = True, axis_len: float = 1.0):
        """
        Creates a 3D plot of the pose data

        Args:
            ax (Matplotlib axis, optional): Axis on which to plot. If set to None, creates new 
                axis. Defaults to None.
            dt (float, optional): Time separation between points if t is not provided.
                Defaults to .1.
            t (List[float], optional): List of times to plot points. Defaults to None.
            t0 (float, optional): First point to plot. If t0 and t are not provided, uses 
                PoseData's t0. Defaults to None.
            tf (float, optional): Last point to plot. If tf and t are not provided, uses 
                PoseData's tf. Defaults to None.
            pose (bool, optional): Whether to plot poses (as coordinate frames). Defaults to False.
            trajectory (bool, optional): Whether to plot the trajectory as points. Defaults to 
                True.
            axis_len (float, optional): Length of the axes of coordinate frames if plotting poses. 
                Defaults to 1.0.

        Returns:
            Matplotlib axis: axis on which plotting was done
        """
        
        if ax is None:
            ax = plt.figure().add_subplot(projection='3d')
        t = self._get_time_array(t=t, dt=dt, t0=t0, tf=tf)
        
        if trajectory:
            positions = np.array([self.position(ti) for ti in t])
            ax.plot(positions[:,0], positions[:,1], positions[:,2])
            
        if pose:
            for ti in t:
                for rob_ax, color in zip([0, 1, 2], ['red', 'green', 'blue']):
                    T_WB = self.T_WB(ti)
                    ax.plot([T_WB[0,3], T_WB[0,3] + axis_len*T_WB[0,rob_ax]], 
                            [T_WB[1,3], T_WB[1,3] + axis_len*T_WB[1,rob_ax]], 
                            [T_WB[2,3], T_WB[2,3] + axis_len*T_WB[2,rob_ax]], 
                            color=color)
        ax.set_xlabel('x')
        ax.set_ylabel('y')
        ax.set_zlabel('z')
        ax.set_aspect('equal')
        return ax
    
    def plot_over_time(self, dt: float = .1, t: List[float] = None, t0: float = None, tf: float = None,
                       axes='all', ax=None):
        """
        Plots the position and orientation data over time.

        Args:
            dt (float, optional): Time separation between points. Defaults to .1.
            t (List[float], optional): Specific times to be plotted. Defaults to None.
            t0 (float, optional): Start time if using dt. If None, uses self.t0. Defaults to None.
            tf (float, optional): End time if using dt. If None, uses self.tf. Defaults to None.
            axes (str, optional): Choose from ['all', 'xyz', 'rpy', 'x', y', 'z', 'r', 'p', 'y'.
                If 'all', 'xyz', or 'rpy', cannot provide ax. Defaults to 'all'.
            ax (Matplotlib ax, optional): Matplotlib ax. Defaults to None.
        """
        t = self._get_time_array(t=t, dt=dt, t0=t0, tf=tf)

        assert axes in ['all', 'xyz', 'rpy', 'x', 'y', 'z', 'r', 'p', 'y'], \
            "axes must be one of ['all', 'xyz', 'rpy', 'x', y', 'z', 'r', 'p', 'y']"
        assert axes not in ['all', 'xyz', 'rpy'] or ax is None, \
            "Cannot provide ax if axes is 'all', 'xyz', or 'rpy'"
        
        plot_positions = False
        plot_rotations = False
        if axes in ['all', 'xyz', 'rpy']:
            num_ax = 6 if axes == 'all' else 3
            if axes == 'all':
                axes_idx = [0, 1, 2, 3, 4, 5]
            elif axes == 'xyz':
                axes_idx = [0, 1, 2]
            else: # rpy
                axes_idx = [3, 4, 5]
            plot_positions = axes in ['all', 'xyz']
            plot_rotations = axes in ['all', 'rpy']
        else:
            num_ax = 1
            axes_idx = np.where(np.array(list('xyzrpy')) == axes)[0].tolist()
            plot_positions = axes_idx[0] in [0, 1, 2]
            plot_rotations = axes_idx[0] in [3, 4, 5]

        if ax is None:
            fig, ax = plt.subplots(num_ax, 1)

        if plot_positions:
            positions = np.array([self.position(ti) for ti in t])
            vals = positions
        if plot_rotations:
            quats = np.array([self.orientation(ti) for ti in t])
            rpys = Rot.from_quat(quats).as_euler('ZYX', degrees=True)[:,::-1]
            if plot_positions:
                vals = np.hstack([positions, rpys])
            else:
                vals = rpys

        for i, ax_idx in enumerate(axes_idx):
            ax_i = ax if num_ax == 1 else ax[i]
            ax_i.plot(t, vals[:,ax_idx])
            ax_i.set_xlabel('time (s)')
            ax_i.set_ylabel(['x', 'y', 'z', 'roll', 'pitch', 'yaw'][ax_idx])
            ax_i.grid(True)
        return ax

    def to_evo(self):
        """
        Converts the PoseData object to an evo PoseTrajectory3D object.

        Returns:
            evo.core.trajectory.PoseTrajectory3D: evo PoseTrajectory3D object
        """
        if self.T_premultiply is not None or self.T_postmultiply is not None:
            assert False, "Cannot convert transformed poses to evo PoseTrajectory3D"
        quat_wxyz = self.orientations[:, [3,0,1,2]]
        return evo.core.trajectory.PoseTrajectory3D(self.positions, quat_wxyz, self.times)
    
    def to_csv(self, path, csv_options=KIMERA_MULTI_GT_CSV_OPTIONS):
        """
        Converts the PoseData object to a csv file.
        
        Args:
            path (str): Path to save the csv file
            csv_options (dict): Can include dict of structure: dict['col'], dict['col_nums'] which 
                map to dicts containing keys of 'time', 'position', and 'orientation' and the 
                corresponding column names and numbers. csv_options['timescale'] can be given if 
                the time column is not in seconds.
        """
        assert csv_options == KIMERA_MULTI_GT_CSV_OPTIONS, \
            "Only KIMERA_MULTI_GT_CSV_OPTIONS is supported"
        data_headers = [csv_options['cols']['time'] + csv_options['cols']['position'] \
            + csv_options['cols']['orientation']]
        transforms = self.all_poses()
        orientations = Rot.from_matrix(transforms[:,:3,:3]).as_quat()
        times = (self.times / csv_options['timescale']).astype(np.int64)
        data_names = f"{csv_options['cols']['time'][0]}"
        for p in csv_options['cols']['position']:
            data_names += f",{p}"
        for o in csv_options['cols']['orientation']:
            data_names += f",{o}"
        data = np.rec.fromarrays([times, transforms[:,0,3], transforms[:,1,3], transforms[:,2,3], 
                        orientations[:,3], orientations[:,0], orientations[:,1], orientations[:,2]], 
                        names=data_names)
        
        with open(path, 'w') as f:
            writer = csv.writer(f)
            writer.writerow(data.dtype.names)
            writer.writerows(data)

    @classmethod
    def any_static_tf_from_bag(cls, path: str, parent_frame: str, child_frame: str):
        """
        Extracts a static transform from a ROS bag file. Differs from static_tf_from_bag in that
        the parent need not be ancestor of the child in the tf tree. Transform is returned as T^parent_child,
        where T is a 4x4 rigid body transform and expresses the pose of the child in the parent frame, 
        which is equivalent to the transformation from the child frame to the parent frame.

        Args:
            parent_frame (str): parent frame
            child_frame (str): child frame

        Returns:
            np.array, shape(4,4): static transform
        """  
        tf_tree = cls.static_tf_dict_from_bag(path)

        tf_roots = []
        for _, (parent_frame_id, _) in tf_tree.items():
            if parent_frame_id not in tf_tree:
                tf_roots.append(parent_frame_id)
               
        assert len(tf_roots) > 0, f'tf_static tree has no root in bag file {path}'

        for tf_root in tf_roots:
            try:
                T_root_f1 = PoseData.static_tf_from_bag(path, tf_root, parent_frame, tf_tree=tf_tree) \
                            if parent_frame != tf_root else np.eye(4)
                T_root_f2 = PoseData.static_tf_from_bag(path, tf_root, child_frame, tf_tree=tf_tree) \
                            if child_frame != tf_root else np.eye(4)
                
                return np.linalg.inv(T_root_f1) @ T_root_f2
            except:
                continue

        assert False, f'transform lookup from {parent_frame} to {child_frame} failed'
        
    
    @classmethod
    def static_tf_from_bag(cls, path: str, parent_frame: str, child_frame: str, tf_tree=None):
        """
        Extracts a static transform from a ROS bag file. Transform is returned as T^parent_child,
        where T is a 4x4 rigid body transform and expresses the pose of the child in the parent frame, 
        which is equivalent to the transformation from the child frame to the parent frame.

        Args:
            parent_frame (str): parent frame
            child_frame (str): child frame

        Returns:
            np.array, shape(4,4): static transform
        """
        if tf_tree is None: tf_tree = cls.static_tf_dict_from_bag(path)
                        
        if child_frame not in tf_tree:
            assert False, f"child_frame {child_frame} not found in bag file {path}"

        # compute transform by traversing up the tree from the child frame to the parent frame
        # T_parent_child = T_parent_child1 * T_child1_child2 * ... * T_childN_child
        T_chain = []
        child = child_frame
        while child != parent_frame:
            if child not in tf_tree:
                assert False, f"parent_frame {parent_frame} not found in bag file {path}"
            parent, transform = tf_tree[child]
            Ti = np.eye(4)
            Ti[:3,:3] = Rot.from_quat([transform.rotation.x, transform.rotation.y, 
                                      transform.rotation.z, transform.rotation.w]).as_matrix()
            Ti[:3,3] = [transform.translation.x, transform.translation.y, transform.translation.z]
            # transform msg is T_child_parent, the pose of the parent in the child frame or the 
            # transform from parent to child we want in the form T_parent_child so invert
            # actually it seems like this is not true (ROS documentation is a bit confusing)
            # Ti = np.linalg.inv(Ti)
            T_chain.insert(0, Ti)
            child = parent
            
        T = np.eye(4)
        for Ti in T_chain:
            T = T @ Ti
        
        return T
    
    @classmethod
    def static_tf_dict_from_bag(cls, path: str):
        """Returns a dictionary of static transforms from a ROS bag file. The dictionary maps 
        child_frame_id to a tuple of (parent_frame_id, transform_msg).

        Args:
            path (str): Path to ROS bag.

        Returns:
            dict: Static transform dictionary
        """
        tf_tree = {}
        with AnyReader([Path(os.path.expanduser(os.path.expandvars(path)))]) as reader:
            connections = [x for x in reader.connections if x.topic == '/tf_static']
            if len(connections) == 0:
                assert False, f"topic /tf_static not found in bag file {path}"
            for (connection, timestamp, rawdata) in reader.messages(connections=connections):
                msg = reader.deserialize(rawdata, connection.msgtype)
                if type(msg).__name__ == 'tf2_msgs__msg__TFMessage':
                    for transform_msg in msg.transforms:
                        # ignore a transform from a frame to itself
                        if transform_msg.header.frame_id == transform_msg.child_frame_id: 
                            continue
                        tf_tree[transform_msg.child_frame_id] = (transform_msg.header.frame_id, transform_msg.transform)
        return tf_tree
    
    @classmethod
    def _tf_tree_from_bag(cls, path: str):
        """
        Returns a dict where each key is a child frame id and the value is a tuple including the parent frame id and 
        whether the tf is static or dynamic.

        Args:
            path (str): Path to ROS bag.
            
        Returns:
            dict: tf tree dictionary
        """
        tf_tree = {}
        with AnyReader([Path(os.path.expanduser(os.path.expandvars(path)))]) as reader:
            for tf_type in ['tf', 'tf_static']:
                connections = [x for x in reader.connections if x.topic == f"/{tf_type}"]
                for (connection, timestamp, rawdata) in reader.messages(connections=connections):
                    msg = reader.deserialize(rawdata, connection.msgtype)
                    if type(msg).__name__ == 'tf2_msgs__msg__TFMessage':
                        for transform_msg in msg.transforms:
                            # if has appeared multiple times, check that the parent is the same
                            if transform_msg.child_frame_id in tf_tree:
                                assert tf_tree[transform_msg.child_frame_id][1] == transform_msg.header.frame_id, \
                                    f"child frame {transform_msg.child_frame_id} has multiple parents"
                                assert tf_tree[transform_msg.child_frame_id][0] == tf_type, \
                                    f"child frame {transform_msg.child_frame_id} has multiple tf types"
                            else:
                                tf_tree[transform_msg.child_frame_id] = (tf_type, transform_msg.header.frame_id)
        return tf_tree
    
    @classmethod
    def _from_bag_single_tf_joint(cls, path: str, parent_frame: str, child_frame: str, **kwargs):
        """
        Extracts a dynamic transform from a ROS bag file in the form of a PoseData object. 
        Transform is returned as T^parent_child, where T is a 4x4 rigid body transform and expresses 
        the pose of the child in the parent frame, which is equivalent to the transformation 
        from the child frame to the parent frame.

        Args:
            parent_frame (str): parent frame
            child_frame (str): child frame

        Returns:
            PoseData: PoseData object
        """
        times = []
        positions = []
        orientations = []
        
        with AnyReader([Path(os.path.expanduser(os.path.expandvars(path)))]) as reader:
            connections = [x for x in reader.connections if x.topic == '/tf']
            if len(connections) == 0:
                assert False, f"topic /tf not found in bag file {path}"
            for (connection, timestamp, rawdata) in reader.messages(connections=connections):
                msg = reader.deserialize(rawdata, connection.msgtype)
                if type(msg).__name__ == 'tf2_msgs__msg__TFMessage':
                    for transform_msg in msg.transforms:
                        if transform_msg.child_frame_id == child_frame and transform_msg.header.frame_id == parent_frame:
                            times.append(transform_msg.header.stamp.sec + transform_msg.header.stamp.nanosec*1e-9)
                            positions.append([transform_msg.transform.translation.x, 
                                              transform_msg.transform.translation.y, 
                                              transform_msg.transform.translation.z])
                            orientations.append([transform_msg.transform.rotation.x, 
                                                 transform_msg.transform.rotation.y, 
                                                 transform_msg.transform.rotation.z, 
                                                 transform_msg.transform.rotation.w])
<<<<<<< HEAD
        return cls(times, positions, orientations, **kwargs)
    
    def _get_time_array(self, t: List[float], dt: float, t0: float, tf: float) -> np.ndarray:
        """
        Given some timing options, a numpy array of times (e.g., used for plotting) are returned

        Args:
            t (List[float]): If a list of floats (times) are provided, this will just be returned
                as is.
            dt (float): If t is not provided (is None) then an array from t0 to tf with spacing dt
                is returned.
            t0 (float): If t is not provided (is None) then an array from t0 to tf with spacing dt
                is returned.
            tf (float): If t is not provided (is None) then an array from t0 to tf with spacing dt
                is returned.

        Returns:
            np.ndarray: List of times
        """
        assert t is None or (t0 is None and tf is None), "t and t0/tf cannot be given together"

        if t0 is None and t is None:
            t0 = self.t0
        if tf is None and t is None:
            tf = self.tf
            
        if t is not None:
            return t
        else:
            return np.arange(t0, tf, dt)
=======
        return cls(times, positions, orientations, **kwargs)
>>>>>>> 0ba22610
<|MERGE_RESOLUTION|>--- conflicted
+++ resolved
@@ -986,37 +986,4 @@
                                                  transform_msg.transform.rotation.y, 
                                                  transform_msg.transform.rotation.z, 
                                                  transform_msg.transform.rotation.w])
-<<<<<<< HEAD
-        return cls(times, positions, orientations, **kwargs)
-    
-    def _get_time_array(self, t: List[float], dt: float, t0: float, tf: float) -> np.ndarray:
-        """
-        Given some timing options, a numpy array of times (e.g., used for plotting) are returned
-
-        Args:
-            t (List[float]): If a list of floats (times) are provided, this will just be returned
-                as is.
-            dt (float): If t is not provided (is None) then an array from t0 to tf with spacing dt
-                is returned.
-            t0 (float): If t is not provided (is None) then an array from t0 to tf with spacing dt
-                is returned.
-            tf (float): If t is not provided (is None) then an array from t0 to tf with spacing dt
-                is returned.
-
-        Returns:
-            np.ndarray: List of times
-        """
-        assert t is None or (t0 is None and tf is None), "t and t0/tf cannot be given together"
-
-        if t0 is None and t is None:
-            t0 = self.t0
-        if tf is None and t is None:
-            tf = self.tf
-            
-        if t is not None:
-            return t
-        else:
-            return np.arange(t0, tf, dt)
-=======
-        return cls(times, positions, orientations, **kwargs)
->>>>>>> 0ba22610
+        return cls(times, positions, orientations, **kwargs)